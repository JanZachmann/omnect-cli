use ics_dm_cli::docker;
use std::path::PathBuf;

mod common;


#[test]
fn check_set_wifi_config() {
    common::setup("check_set_wifi_config");

    let config_file_path = PathBuf::from(r"check_set_wifi_config/testfiles/wpa_supplicant.conf");
    let image_path = PathBuf::from(r"check_set_wifi_config/testfiles/image.wic");

    assert_eq!(true, docker::set_wifi_config(&config_file_path, &image_path).is_ok());

    common::cleanup("check_set_wifi_config");
}

#[test]
fn check_set_enrollment_config() {

<<<<<<< HEAD
    let enrollment_config_file_path = PathBuf::from(r"tests/testfiles/enrollment_static.conf");
    let image_path = PathBuf::from(r"tests/testfiles/image.wic");
=======
    common::setup("check_set_enrollment_config");

    let enrollment_config_file_path = PathBuf::from(r"check_set_enrollment_config/testfiles/enrollment_static.conf");
    let provisioning_config_file_path = PathBuf::from(r"check_set_enrollment_config/testfiles/provisioning_static.conf");
    let image_path = PathBuf::from(r"check_set_enrollment_config/testfiles/image.wic");
>>>>>>> b5307165

    assert_eq!(true, docker::set_enrollment_config(&enrollment_config_file_path, &image_path).is_ok());

    common::cleanup("check_set_enrollment_config");
}

#[test]
fn check_set_identity_gateway_config() {
    common::setup("check_set_identity_gateway_config");

    let config_file_path = PathBuf::from(r"check_set_identity_gateway_config/testfiles/config.toml");
    let image_path = PathBuf::from(r"check_set_identity_gateway_config/testfiles/image.wic");
    let root_ca_file_path = PathBuf::from(r"check_set_identity_gateway_config/testfiles/root.ca.cert.pem");
    let edge_device_identity_full_chain_file_path = PathBuf::from(r"check_set_identity_gateway_config/testfiles/full-chain.cert.pem");
    let edge_device_identity_key_file_path = PathBuf::from(r"check_set_identity_gateway_config/testfiles/device-ca.key.pem");

    assert_eq!(true, docker::set_iotedge_gateway_config(&config_file_path, &image_path, &root_ca_file_path, &edge_device_identity_full_chain_file_path, &edge_device_identity_key_file_path).is_ok());

    common::cleanup("check_set_identity_gateway_config");
}

#[test]
fn check_set_identity_leaf_config() {
    common::setup("check_set_identity_leaf_config");

    let config_file_path = PathBuf::from(r"check_set_identity_leaf_config/testfiles/config.toml");
    let image_path = PathBuf::from(r"check_set_identity_leaf_config/testfiles/image.wic");
    let root_ca_file_path = PathBuf::from(r"check_set_identity_leaf_config/testfiles/root.ca.cert.pem");

<<<<<<< HEAD
    let config_file_path = PathBuf::from(r"tests/testfiles/config.toml");
    let image_path = PathBuf::from(r"tests/testfiles/image.wic");
    let root_ca_file_path = PathBuf::from(r"tests/testfiles/root.ca.cert.pem");
    
    assert_eq!(true, docker::set_iot_leaf_sas_config(&config_file_path, &image_path, &root_ca_file_path).is_ok());

    common::cleanup();
}

#[test]
fn check_set_identity_config() {
    common::setup();

    let config_file_path = PathBuf::from(r"tests/testfiles/config.toml");
    let image_path = PathBuf::from(r"tests/testfiles/image.wic");
    
    assert_eq!(true, docker::set_identity_config(&config_file_path, &image_path).is_ok());
=======
    assert_eq!(true, docker::set_iotedge_sas_leaf_config(&config_file_path, &image_path, &root_ca_file_path).is_ok());
>>>>>>> b5307165

    common::cleanup("check_set_identity_leaf_config");
}<|MERGE_RESOLUTION|>--- conflicted
+++ resolved
@@ -18,17 +18,10 @@
 
 #[test]
 fn check_set_enrollment_config() {
-
-<<<<<<< HEAD
-    let enrollment_config_file_path = PathBuf::from(r"tests/testfiles/enrollment_static.conf");
-    let image_path = PathBuf::from(r"tests/testfiles/image.wic");
-=======
     common::setup("check_set_enrollment_config");
 
     let enrollment_config_file_path = PathBuf::from(r"check_set_enrollment_config/testfiles/enrollment_static.conf");
-    let provisioning_config_file_path = PathBuf::from(r"check_set_enrollment_config/testfiles/provisioning_static.conf");
     let image_path = PathBuf::from(r"check_set_enrollment_config/testfiles/image.wic");
->>>>>>> b5307165
 
     assert_eq!(true, docker::set_enrollment_config(&enrollment_config_file_path, &image_path).is_ok());
 
@@ -58,27 +51,19 @@
     let image_path = PathBuf::from(r"check_set_identity_leaf_config/testfiles/image.wic");
     let root_ca_file_path = PathBuf::from(r"check_set_identity_leaf_config/testfiles/root.ca.cert.pem");
 
-<<<<<<< HEAD
-    let config_file_path = PathBuf::from(r"tests/testfiles/config.toml");
-    let image_path = PathBuf::from(r"tests/testfiles/image.wic");
-    let root_ca_file_path = PathBuf::from(r"tests/testfiles/root.ca.cert.pem");
-    
     assert_eq!(true, docker::set_iot_leaf_sas_config(&config_file_path, &image_path, &root_ca_file_path).is_ok());
 
-    common::cleanup();
+    common::cleanup("check_set_identity_leaf_config");
 }
 
 #[test]
 fn check_set_identity_config() {
-    common::setup();
+    common::setup("check_set_identity_config");
 
-    let config_file_path = PathBuf::from(r"tests/testfiles/config.toml");
-    let image_path = PathBuf::from(r"tests/testfiles/image.wic");
-    
+    let config_file_path = PathBuf::from(r"check_set_identity_leaf_config/testfiles/config.toml");
+    let image_path = PathBuf::from(r"check_set_identity_leaf_config/testfiles/image.wic");
+
     assert_eq!(true, docker::set_identity_config(&config_file_path, &image_path).is_ok());
-=======
-    assert_eq!(true, docker::set_iotedge_sas_leaf_config(&config_file_path, &image_path, &root_ca_file_path).is_ok());
->>>>>>> b5307165
 
-    common::cleanup("check_set_identity_leaf_config");
+    common::cleanup("check_set_identity_config");
 }