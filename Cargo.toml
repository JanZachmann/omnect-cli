[package]
name = "ics-dm-cli"
version = "0.4.0"
authors = ["Marcel Lilienthal <134974+mlilien@users.noreply.github.com>",
           "Jan Zachmann <jan.zachmann@conplement.de>"]
edition = "2018"
build = "src/build.rs"
# See more keys and their definitions at https://doc.rust-lang.org/cargo/reference/manifest.html

[dependencies]
structopt = "0.3.21"
bollard = "0.11.0"
futures-util = "0.3.15"
futures-executor = "0.3.15"
tokio = { version = "1.12.*", features = ["macros", "io-std", "io-util", "fs"] }
serde_json = "1.0.59"
validator = { version = "0.12", features = ["derive"] }
serde = "1.0.*"
serde_path_to_error = "0.1.*"
regex = "1.5.*"
dirs = "1.0.5"
base64 = "0.13.0"
fs_extra = "1.2.0"
path-absolutize = "3.0.10"
uuid = { version = "0.8", default-features = false, features = ["v4"] }
tempfile = "3.2.0"
lazy_static = "1.4.0"
stdext = "0.3.*"
toml = "0.5.*"
filemagic = "0.12"
<<<<<<< HEAD
async-compression = { version = "0.3.8", features = ["tokio", "bzip2", "gzip", "xz"] }
env_logger = "0.8"
log = "0.4"
=======
async-compression = { version = "0.3.8", features = ["tokio", "bzip2", "gzip", "xz"] }
>>>>>>> 3e3179cf
<|MERGE_RESOLUTION|>--- conflicted
+++ resolved
@@ -28,10 +28,6 @@
 stdext = "0.3.*"
 toml = "0.5.*"
 filemagic = "0.12"
-<<<<<<< HEAD
 async-compression = { version = "0.3.8", features = ["tokio", "bzip2", "gzip", "xz"] }
 env_logger = "0.8"
-log = "0.4"
-=======
-async-compression = { version = "0.3.8", features = ["tokio", "bzip2", "gzip", "xz"] }
->>>>>>> 3e3179cf
+log = "0.4"