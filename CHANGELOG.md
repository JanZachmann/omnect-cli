--- conflicted
+++ resolved
@@ -5,18 +5,16 @@
 The format is based on [Keep a Changelog](https://keepachangelog.com/en/1.0.0/),
 and this project adheres to [Semantic Versioning](https://semver.org/spec/v2.0.0.html).
 
-<<<<<<< HEAD
-## [0.8.2] Q4 2021
+## [0.9.1] Q4 2021
 
 - remove async_compress and instead use xz, bzip2 and flate2 dependencies directly,i
   fixing a bug with recompression failing for xz with an lzma data error for large images
   (likely a race condition since the error did not happen every time).
-=======
+
 ## [0.9.0] Q4 2021
 
 - added inject boot script command
 - added mtools to be able to cope to boot partition
->>>>>>> 3e13bce2
 
 ## [0.8.1] Q4 2021
 
